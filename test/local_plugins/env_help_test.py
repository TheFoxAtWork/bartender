--- conflicted
+++ resolved
@@ -1,4 +1,3 @@
-<<<<<<< HEAD
 import pytest
 
 from bartender.local_plugins.env_help import (
@@ -9,14 +8,14 @@
 
 @pytest.mark.parametrize('data,expected', [
     ('$FOO', True),  # Normal
-    ('\$foo:$BAR', True),  # Embedded
+    (r'\$foo:$BAR', True),  # Embedded
     ('foo:$BAR', True),  # Embedded 2
     ('', False),  # Empty string
     ('foo', False),  # No dollar
-    ('\$foo', False),  # Single escaped
-    ('\$foo:\$bar', False),  # Multi escaped
+    (r'\$foo', False),  # Single escaped
+    (r'\$foo:\$bar', False),  # Multi escaped
     ('$.MyWeirdValue', False),  # Bad variable
-    ('foo\$bar', False),  # Embedded escape
+    (r'foo\$bar', False),  # Embedded escape
 ])
 def test_string_contains_environment_var(data, expected):
     assert string_contains_environment_var(data) is expected
@@ -42,7 +41,7 @@
 
 @pytest.mark.parametrize('data,expected,env_updates', [
     ('foo', 'foo', {}),
-    ('FOO_BAR:/path/el\$e', 'FOO_BAR:/path/el\$e', {}),
+    (r'FOO_BAR:/path/el\$e', r'FOO_BAR:/path/el\$e', {}),
     ('$FOO', 'BAR', {'FOO': 'BAR'}),
     ('$FOO:$BAR', '/path1:/path2', {'FOO': '/path1', 'BAR': '/path2'}),
     ('/home/bin:$FOO', '/home/bin:/path1', {'FOO': '/path1'}),
@@ -51,108 +50,4 @@
 ])
 def test_expand_string_with_environment_var(data, expected, env_updates):
     with mangle_env(env_updates):
-        assert expand_string_with_environment_var(data) == expected
-=======
-import os
-import unittest
-
-from bartender.local_plugins.env_help import (
-    string_contains_environment_var,
-    is_string_environment_variable,
-    get_environment_var_name_from_string,
-    expand_string_with_environment_var,
-)
-
-
-class EnvHelpTest(unittest.TestCase):
-    def setUp(self):
-        self.safe_copy = os.environ.copy()
-
-    def tearDown(self):
-        os.environ = self.safe_copy
-
-    def test_string_contains_environment_var_no_dollar(self):
-        self.assertEqual(string_contains_environment_var("foo"), False)
-
-    def test_string_contains_environment_var_single_escaped(self):
-        self.assertEqual(string_contains_environment_var(r"\$foo"), False)
-
-    def test_string_contains_environment_var_multi_escaped(self):
-        self.assertEqual(string_contains_environment_var(r"\$foo:\$bar"), False)
-
-    def test_string_contains_environment_var_true(self):
-        self.assertEqual(string_contains_environment_var("$FOO"), True)
-
-    def test_string_contains_environment_var_embedded(self):
-        self.assertEqual(string_contains_environment_var(r"\$foo:$BAR"), True)
-
-    def test_string_contains_environment_var_bad_var(self):
-        self.assertEqual(string_contains_environment_var("$.MyWeirdValue"), False)
-
-    def test_string_contians_environmnet_var_embedded_2(self):
-        self.assertEqual(string_contains_environment_var("foo:$BAR"), True)
-
-    def test_string_contains_environment_var_embeeded_escape(self):
-        self.assertEqual(string_contains_environment_var(r"foo\$bar"), False)
-
-    def test_is_string_environment_variable_no_string(self):
-        self.assertEqual(is_string_environment_variable(""), False)
-
-    def test_is_string_environment_variable_first_character_not_alpha(self):
-        self.assertEqual(is_string_environment_variable("8FOO"), False)
-
-    def test_is_string_environmnet_variable_first_character_alpha(self):
-        self.assertEqual(is_string_environment_variable("FOO"), True)
-
-    def test_get_environment_var_name_from_string_empty_string(self):
-        self.assertEqual(get_environment_var_name_from_string(""), "")
-
-    def test_get_environment_var_name_from_string_just_good_values(self):
-        self.assertEqual(get_environment_var_name_from_string("FOOBAR"), "FOOBAR")
-
-    def test_get_environment_var_name_from_string_new_value(self):
-        self.assertEqual(get_environment_var_name_from_string("FOO:BAR"), "FOO")
-
-    def test_expand_string_with_environmnet_var_complex_no_environment_var(self):
-        value = r"FOO_BAR:/path/to/something/el\$e"
-        self.assertEqual(expand_string_with_environment_var(value), value)
-
-    def test_expand_string_with_environment_var_simple_no_environment_var(self):
-        value = "foo"
-        self.assertEqual(expand_string_with_environment_var(value), value)
-
-    def test_expand_string_with_environment_var_simple_environmnet_var(self):
-        os.environ["FOO"] = "system_value"
-        value = "$FOO"
-        self.assertEqual(expand_string_with_environment_var(value), "system_value")
-
-    def test_expand_string_with_environment_multi_environments_simple(self):
-        os.environ["FOO"] = "/path/to/foo/bin"
-        os.environ["BAR"] = "/path/to/bar/bin"
-        value = "$FOO:$BAR"
-        self.assertEqual(
-            expand_string_with_environment_var(value),
-            "/path/to/foo/bin:/path/to/bar/bin",
-        )
-
-    def test_expand_string_with_environmnent_mixed_with_dollars(self):
-        os.environ["FOO"] = "/path/to/foo/bin"
-        value = "/home/bin:$FOO"
-        self.assertEqual(
-            expand_string_with_environment_var(value), "/home/bin:/path/to/foo/bin"
-        )
-
-    def test_expand_string_with_environment_real_world_example(self):
-        os.environ["JAVA_HOME"] = "/path/to/java"
-        copy = os.environ.copy()
-        original_path = copy["PATH"]
-        value = "/path/to/my/bin:$JAVA_HOME/bin:$PATH"
-        self.assertEqual(
-            expand_string_with_environment_var(value),
-            "/path/to/my/bin:/path/to/java/bin:" + original_path,
-        )
-
-    def test_expand_string_with_environment_bad_env_var(self):
-        value = "Myp@$.word"
-        self.assertEqual(expand_string_with_environment_var(value), value)
->>>>>>> cfbb5e17
+        assert expand_string_with_environment_var(data) == expected