import copy
import logging
import unittest
from os.path import join, abspath

from mock import patch, Mock, call

from bartender.local_plugins.loader import scan_plugin_path


class PluginLoaderTest(unittest.TestCase):
    def setUp(self):

        self.default_config = {
            "NAME": "foo",
            "VERSION": "1.0",
            "PLUGIN_ENTRY": "main.py",
            "INSTANCES": ["default"],
            "PLUGIN_ARGS": {"default": None},
            "REQUIRES": [],
            "METADATA": {},
            "ENVIRONMENT": {},
            "LOG_LEVEL": "INFO",
        }

        self.mock_validator = Mock()
        self.mock_registry = Mock()
        self.plugin_path = "/path/to/plugins"

        system_patcher = patch("bartender.local_plugins.loader.System")
        self.addCleanup(system_patcher.stop)
        self.system_mock = system_patcher.start()
        self.system_mock.find_unique = Mock(return_value=None)

        config_patcher = patch("bartender.config")
        self.addCleanup(config_patcher.stop)
        self.config_mock = config_patcher.start()
        self.config_mock.plugin.local.directory = self.plugin_path
        self.config_mock.plugin.local.log_directory = None

        self.loader = LocalPluginLoader(self.mock_validator, self.mock_registry)

<<<<<<< HEAD
    @patch('bartender.local_plugins.loader.scan_plugin_path',
           Mock(return_value={('p1_path', 'p1_config',)}))
    @patch('bartender.local_plugins.loader.LocalPluginLoader.validate_plugin_requirements')
    @patch('bartender.local_plugins.loader.LocalPluginLoader.load_plugin')
    def test_load_plugins(self, load_plugin_mock, validate_mock):
        self.loader.load_plugins()
        load_plugin_mock.assert_called_once_with(('p1_path', 'p1_config',))
        validate_mock.assert_called_once_with()

    @patch('bartender.local_plugins.loader.scan_plugin_path', Mock(return_value=[]))
    @patch('bartender.local_plugins.loader.LocalPluginLoader.validate_plugin_requirements')
    @patch('bartender.local_plugins.loader.LocalPluginLoader.load_plugin')
=======
    @patch(
        "bartender.local_plugins.loader.LocalPluginLoader.scan_plugin_path",
        Mock(return_value=["pl1", "pl2"]),
    )
    @patch(
        "bartender.local_plugins.loader.LocalPluginLoader.validate_plugin_requirements"
    )
    @patch("bartender.local_plugins.loader.LocalPluginLoader.load_plugin")
    def test_load_plugins(self, load_plugin_mock, validate_mock):
        self.loader.load_plugins()
        load_plugin_mock.assert_has_calls([call("pl1"), call("pl2")], any_order=False)
        validate_mock.assert_called_once_with()

    @patch(
        "bartender.local_plugins.loader.LocalPluginLoader.scan_plugin_path",
        Mock(return_value=[]),
    )
    @patch(
        "bartender.local_plugins.loader.LocalPluginLoader.validate_plugin_requirements"
    )
    @patch("bartender.local_plugins.loader.LocalPluginLoader.load_plugin")
>>>>>>> cfbb5e17
    def test_load_plugins_empty(self, load_plugin_mock, validate_mock):
        self.loader.load_plugins()
        self.assertFalse(load_plugin_mock.called)
        validate_mock.assert_called_once_with()

    @patch(
        "bartender.local_plugins.loader.LocalPluginLoader.scan_plugin_path",
        Mock(return_value=["pl1", "pl2"]),
    )
    @patch(
        "bartender.local_plugins.loader.LocalPluginLoader.validate_plugin_requirements"
    )
    @patch("bartender.local_plugins.loader.LocalPluginLoader.load_plugin")
    def test_load_plugins_exception(self, load_plugin_mock, validate_mock):
        load_plugin_mock.side_effect = [ValueError()]
        self.loader.load_plugins()
        load_plugin_mock.assert_has_calls([call("pl1"), call("pl2")], any_order=False)
        validate_mock.assert_called_once_with()

<<<<<<< HEAD
    @patch('bartender.local_plugins.loader.listdir', Mock(return_value=['dir1', 'dir2']))
    @patch('bartender.local_plugins.loader.find_config', Mock(side_effect=['conf1', 'conf2']))
    @patch('bartender.local_plugins.loader.listdir', Mock(return_value=['file1', 'file2']))
    @patch('bartender.local_plugins.loader.isfile', Mock(side_effect=[False, True]))
    @patch('bartender.local_plugins.loader.LocalPluginLoader.load_plugin', Mock())
    def test_scan_plugin_path(self):
        self.assertEqual(
            scan_plugin_path(),
            {(join(self.plugin_path, 'dir1'), abspath('conf1')),
             (join(self.plugin_path, 'dir2'), abspath('conf2'))})
=======
    @patch(
        "bartender.local_plugins.loader.listdir", Mock(return_value=["file1", "file2"])
    )
    @patch("bartender.local_plugins.loader.isfile", Mock(side_effect=[False, True]))
    @patch("bartender.local_plugins.loader.LocalPluginLoader.load_plugin", Mock())
    def test_scan_plugin_path(self):
        self.assertEqual(
            [os.path.join(self.plugin_path, "file1")], self.loader.scan_plugin_path()
        )
>>>>>>> cfbb5e17

    @patch("bartender.local_plugins.loader.listdir", Mock(return_value=[]))
    def test_scan_plugin_path_empty(self):
        self.assertEqual(set(), scan_plugin_path())

    def test_scan_plugin_path_no_path(self):
        self.config_mock.plugin.local.directory = None
        self.assertEqual(set(), scan_plugin_path())

    def test_validate_plugin_requirements_no_plugins(self):
        self.mock_registry.get_all_plugins = Mock(return_value=[])
        self.assertEqual(self.mock_registry.remove.call_count, 0)

    def test_validate_plugin_requirements_no_requirements(self):
        self.mock_registry.get_all_plugins = Mock(
            return_value=[
                Mock(requirements=[], plugin_name="foo"),
                Mock(requirements=[], plugin_name="bar"),
            ]
        )
        self.loader.validate_plugin_requirements()
        self.assertEqual(self.mock_registry.remove.call_count, 0)

    def test_validate_plugin_requirements_good_requirements(self):
        self.mock_registry.get_all_plugins = Mock(
            return_value=[
                Mock(requirements=[], plugin_name="foo"),
                Mock(requirements=["foo"], plugin_name="bar"),
            ]
        )
        self.mock_registry.get_unique_plugin_names = Mock(return_value=["foo", "bar"])
        self.loader.validate_plugin_requirements()
        self.assertEqual(self.mock_registry.remove.call_count, 0)

    def test_validate_plugin_requirements_not_found(self):
        self.mock_registry.get_all_plugins = Mock(
            return_value=[
                Mock(requirements=[], plugin_name="foo"),
                Mock(requirements=["NOT_FOUND"], plugin_name="bar", unique_name="bar"),
            ]
        )
        self.mock_registry.get_unique_plugin_names = Mock(return_value=["foo", "bar"])
        self.loader.validate_plugin_requirements()
        self.assertEqual(self.mock_registry.remove.call_count, 1)
        self.mock_registry.remove.assert_called_with("bar")

    @patch("bartender.local_plugins.loader.LocalPluginLoader._load_plugin_config")
    def test_load_plugin(self, config_mock):
        config_mock.return_value = self.default_config
        self.mock_registry.plugin_exists = Mock(return_value=False)
        self.mock_validator.validate_plugin = Mock(return_value=True)

        self.assertTrue(self.loader.load_plugin("/path/to/foo-0.1"))
        self.assertTrue(self.mock_registry.register_plugin.called)

    @patch("bartender.local_plugins.loader.LocalPluginLoader._load_plugin_config")
    def test_load_plugin_already_exists(self, config_mock):
        config_mock.return_value = self.default_config
        self.mock_registry.plugin_exists = Mock(return_value=False)
        self.mock_validator.validate_plugin = Mock(return_value=True)

        plugin_mock = Mock()
        self.system_mock.find_unique = Mock(return_value=plugin_mock)

        self.assertTrue(self.loader.load_plugin("/path/to/foo-0.1"))
        self.assertTrue(self.mock_registry.register_plugin.called)
        self.assertTrue(plugin_mock.delete_instances.called)

    @patch("bartender.local_plugins.loader.LocalPluginLoader._load_plugin_config")
    def test_load_plugin_multiple_instances(self, config_mock):
        config = copy.deepcopy(self.default_config)
        config["INSTANCES"] = ["i1", "i2"]
        config["PLUGIN_ARGS"] = {"i1": [], "i2": []}

        config_mock.return_value = config
        self.mock_registry.plugin_exists = Mock(return_value=False)
        self.mock_validator.validate_plugin = Mock(return_value=True)

        self.assertTrue(self.loader.load_plugin("/path/to/foo-0.1"))
        self.assertEqual(2, self.mock_registry.register_plugin.call_count)

    def test_load_plugin_invalid_plugin(self):
        self.mock_validator.validate_plugin = Mock(return_value=False)
        self.assertFalse(self.loader.load_plugin("path/to/foo-0.1"))

    @patch("bartender.local_plugins.loader.sys")
    @patch("bartender.local_plugins.loader.load_source")
    def test_load_plugin_config_all_attributes(self, load_source_mock, sys_mock):
        module_name = "BGPLUGINCONFIG"
        sys_mock.modules = {module_name: ""}

        path_mock = Mock()
        config_mock = Mock()
        load_source_mock.return_value = config_mock

        config = self.loader._load_plugin_config(path_mock)
        load_source_mock.assert_called_once_with(module_name, path_mock)
        self.assertNotIn(module_name, sys_mock.modules)
        self.assertEqual(
            config,
            {
                "NAME": config_mock.NAME,
                "VERSION": config_mock.VERSION,
                "PLUGIN_ENTRY": config_mock.PLUGIN_ENTRY,
                "DESCRIPTION": config_mock.DESCRIPTION,
                "ICON_NAME": config_mock.ICON_NAME,
                "DISPLAY_NAME": config_mock.DISPLAY_NAME,
                "REQUIRES": config_mock.REQUIRES,
                "ENVIRONMENT": config_mock.ENVIRONMENT,
                "INSTANCES": config_mock.INSTANCES,
                "METADATA": config_mock.METADATA,
                "PLUGIN_ARGS": config_mock.PLUGIN_ARGS,
                "LOG_LEVEL": logging.INFO,
            },
        )

    @patch("bartender.local_plugins.loader.sys")
    @patch("bartender.local_plugins.loader.load_source")
    def test_load_plugin_config_only_required_attributes(
        self, load_source_mock, sys_mock
    ):
        module_name = "BGPLUGINCONFIG"
        sys_mock.modules = {module_name: ""}

        path_mock = Mock()
        config_mock = Mock(spec=["NAME", "VERSION", "PLUGIN_ENTRY"])
        load_source_mock.return_value = config_mock

        config = self.loader._load_plugin_config(path_mock)
        load_source_mock.assert_called_once_with(module_name, path_mock)
        self.assertNotIn(module_name, sys_mock.modules)
        self.assertEqual(
            config,
            {
                "NAME": config_mock.NAME,
                "VERSION": config_mock.VERSION,
                "PLUGIN_ENTRY": config_mock.PLUGIN_ENTRY,
                "DESCRIPTION": "",
                "ICON_NAME": None,
                "DISPLAY_NAME": None,
                "REQUIRES": [],
                "ENVIRONMENT": {},
                "INSTANCES": ["default"],
                "METADATA": {},
                "PLUGIN_ARGS": {"default": None},
                "LOG_LEVEL": logging.INFO,
            },
        )

    @patch("bartender.local_plugins.loader.sys")
    @patch("bartender.local_plugins.loader.load_source")
    def test_load_plugin_config_instances_provided_no_plugin_args(
        self, load_source_mock, sys_mock
    ):
        module_name = "BGPLUGINCONFIG"
        sys_mock.modules = {module_name: ""}

        path_mock = Mock()
        config_mock = Mock(
            INSTANCES=["instance1", "instance2"],
            PLUGIN_ARGS=None,
            NAME="name",
            VERSION="0.0.1",
            PLUGIN_ENTRY="/path/to/file",
        )
        load_source_mock.return_value = config_mock

        config = self.loader._load_plugin_config(path_mock)

        self.assertEqual(config["INSTANCES"], ["instance1", "instance2"])
        self.assertEqual(config["PLUGIN_ARGS"], {"instance1": None, "instance2": None})

    @patch("bartender.local_plugins.loader.sys")
    @patch("bartender.local_plugins.loader.load_source")
    def test_load_plugin_config_plugin_args_list_provided_no_instances(
        self, load_source_mock, sys_mock
    ):
        module_name = "BGPLUGINCONFIG"
        sys_mock.modules = {module_name: ""}

        path_mock = Mock()
        config_mock = Mock(
            INSTANCES=None,
            PLUGIN_ARGS=["arg1"],
            NAME="name",
            VERSION="0.0.1",
            PLUGIN_ENTRY="/path/to/file",
        )
        load_source_mock.return_value = config_mock

        config = self.loader._load_plugin_config(path_mock)

        self.assertEqual(config["INSTANCES"], ["default"])
        self.assertEqual(config["PLUGIN_ARGS"], {"default": ["arg1"]})

    @patch("bartender.local_plugins.loader.sys")
    @patch("bartender.local_plugins.loader.load_source")
    def test_load_plugin_config_plugin_args_dict_no_instances(
        self, load_source_mock, sys_mock
    ):
        module_name = "BGPLUGINCONFIG"
        sys_mock.modules = {module_name: ""}

        path_mock = Mock()
        config_mock = Mock(
            INSTANCES=None,
            PLUGIN_ARGS={"foo": ["arg1"], "bar": ["arg2"]},
            NAME="name",
            VERSION="0.0.1",
            PLUGIN_ENTRY="/path/to/file",
        )
        load_source_mock.return_value = config_mock

        config = self.loader._load_plugin_config(path_mock)

        expected = ["foo", "bar"]
        self.assertTrue(len(config["INSTANCES"]) == len(expected))
        self.assertTrue(sorted(config["INSTANCES"]) == sorted(expected))
        self.assertEqual(config["PLUGIN_ARGS"], {"foo": ["arg1"], "bar": ["arg2"]})

    @patch("bartender.local_plugins.loader.sys")
    @patch("bartender.local_plugins.loader.load_source")
    def test_load_plugin_config_invalid_plugin_args(self, load_source_mock, sys_mock):
        module_name = "BGPLUGINCONFIG"
        sys_mock.modules = {module_name: ""}

        path_mock = Mock()
        config_mock = Mock(
            INSTANCES=None,
            PLUGIN_ARGS="invalid",
            NAME="name",
            VERSION="0.0.1",
            PLUGIN_ENTRY="/path/to/file",
        )
        load_source_mock.return_value = config_mock

        self.assertRaises(ValueError, self.loader._load_plugin_config, path_mock)

    @patch("bartender.local_plugins.loader.sys")
    @patch("bartender.local_plugins.loader.load_source")
    def test_load_plugin_config_instance_and_args_provided_args_list(
        self, load_source_mock, sys_mock
    ):
        module_name = "BGPLUGINCONFIG"
        sys_mock.modules = {module_name: ""}

        path_mock = Mock()
        config_mock = Mock(
            INSTANCES=["foo", "bar"],
            PLUGIN_ARGS=["arg1"],
            NAME="name",
            VERSION="0.0.1",
            PLUGIN_ENTRY="/path/to/file",
        )
        load_source_mock.return_value = config_mock

        config = self.loader._load_plugin_config(path_mock)

        expected = ["foo", "bar"]
        self.assertTrue(len(config["INSTANCES"]) == len(expected))
        self.assertTrue(sorted(config["INSTANCES"]) == sorted(expected))
        self.assertEqual(config["PLUGIN_ARGS"], {"foo": ["arg1"], "bar": ["arg1"]})

    @patch("bartender.local_plugins.loader.sys")
    @patch("bartender.local_plugins.loader.load_source")
    def test_load_plugin_config_log_level(self, load_source_mock, sys_mock):
        module_name = "BGPLUGINCONFIG"
        sys_mock.modules = {module_name: ""}

        path_mock = Mock()
        config_mock = Mock(
            INSTANCES=["foo", "bar"],
            PLUGIN_ARGS=["arg1"],
            NAME="name",
            VERSION="0.0.1",
            PLUGIN_ENTRY="/path/to/file",
            LOG_LEVEL="DEBUG",
        )
        load_source_mock.return_value = config_mock

        config = self.loader._load_plugin_config(path_mock)
        self.assertEqual(config["LOG_LEVEL"], logging.DEBUG)

    @patch("bartender.local_plugins.loader.sys")
    @patch("bartender.local_plugins.loader.load_source")
    def test_load_plugin_config_log_level_bad(self, load_source_mock, sys_mock):
        module_name = "BGPLUGINCONFIG"
        sys_mock.modules = {module_name: ""}

        path_mock = Mock()
        config_mock = Mock(
            INSTANCES=["foo", "bar"],
            PLUGIN_ARGS=["arg1"],
            NAME="name",
            VERSION="0.0.1",
            PLUGIN_ENTRY="/path/to/file",
            LOG_LEVEL="INVALID",
        )
        load_source_mock.return_value = config_mock

        config = self.loader._load_plugin_config(path_mock)
        self.assertEqual(config["LOG_LEVEL"], logging.INFO)<|MERGE_RESOLUTION|>--- conflicted
+++ resolved
@@ -40,7 +40,6 @@
 
         self.loader = LocalPluginLoader(self.mock_validator, self.mock_registry)
 
-<<<<<<< HEAD
     @patch('bartender.local_plugins.loader.scan_plugin_path',
            Mock(return_value={('p1_path', 'p1_config',)}))
     @patch('bartender.local_plugins.loader.LocalPluginLoader.validate_plugin_requirements')
@@ -53,29 +52,6 @@
     @patch('bartender.local_plugins.loader.scan_plugin_path', Mock(return_value=[]))
     @patch('bartender.local_plugins.loader.LocalPluginLoader.validate_plugin_requirements')
     @patch('bartender.local_plugins.loader.LocalPluginLoader.load_plugin')
-=======
-    @patch(
-        "bartender.local_plugins.loader.LocalPluginLoader.scan_plugin_path",
-        Mock(return_value=["pl1", "pl2"]),
-    )
-    @patch(
-        "bartender.local_plugins.loader.LocalPluginLoader.validate_plugin_requirements"
-    )
-    @patch("bartender.local_plugins.loader.LocalPluginLoader.load_plugin")
-    def test_load_plugins(self, load_plugin_mock, validate_mock):
-        self.loader.load_plugins()
-        load_plugin_mock.assert_has_calls([call("pl1"), call("pl2")], any_order=False)
-        validate_mock.assert_called_once_with()
-
-    @patch(
-        "bartender.local_plugins.loader.LocalPluginLoader.scan_plugin_path",
-        Mock(return_value=[]),
-    )
-    @patch(
-        "bartender.local_plugins.loader.LocalPluginLoader.validate_plugin_requirements"
-    )
-    @patch("bartender.local_plugins.loader.LocalPluginLoader.load_plugin")
->>>>>>> cfbb5e17
     def test_load_plugins_empty(self, load_plugin_mock, validate_mock):
         self.loader.load_plugins()
         self.assertFalse(load_plugin_mock.called)
@@ -95,7 +71,6 @@
         load_plugin_mock.assert_has_calls([call("pl1"), call("pl2")], any_order=False)
         validate_mock.assert_called_once_with()
 
-<<<<<<< HEAD
     @patch('bartender.local_plugins.loader.listdir', Mock(return_value=['dir1', 'dir2']))
     @patch('bartender.local_plugins.loader.find_config', Mock(side_effect=['conf1', 'conf2']))
     @patch('bartender.local_plugins.loader.listdir', Mock(return_value=['file1', 'file2']))
@@ -106,17 +81,6 @@
             scan_plugin_path(),
             {(join(self.plugin_path, 'dir1'), abspath('conf1')),
              (join(self.plugin_path, 'dir2'), abspath('conf2'))})
-=======
-    @patch(
-        "bartender.local_plugins.loader.listdir", Mock(return_value=["file1", "file2"])
-    )
-    @patch("bartender.local_plugins.loader.isfile", Mock(side_effect=[False, True]))
-    @patch("bartender.local_plugins.loader.LocalPluginLoader.load_plugin", Mock())
-    def test_scan_plugin_path(self):
-        self.assertEqual(
-            [os.path.join(self.plugin_path, "file1")], self.loader.scan_plugin_path()
-        )
->>>>>>> cfbb5e17
 
     @patch("bartender.local_plugins.loader.listdir", Mock(return_value=[]))
     def test_scan_plugin_path_empty(self):
