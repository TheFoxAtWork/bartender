import logging

import bartender
import bartender.local_plugins.loader
from bartender.errors import PluginStartupError
from bartender.local_plugins.config import find_config
from bartender.local_plugins.plugin_runner import LocalPluginRunner
from bartender.local_plugins.validator import validate_config
from bg_utils.mongo.models import System


class LocalPluginsManager(object):
    """Singleton responsible for stopping/starting and restarting plugins"""

    def __init__(self, registry, clients):
        self.logger = logging.getLogger(__name__)
        self.registry = registry
        self.clients = clients

    def start_plugin(self, plugin):
        """Start a specific plugin.

        If a plugin can't be found (i.e. it was not loaded) or is already
        running then this method will do nothing

        If a plugin instance has not started after the PLUGIN_STARTUP_TIMEOUT
        it will be marked as DEAD

        :param plugin: The plugin to start
        :return: True if any plugin instances successfully started. False if the plugin does
            not exist or all instances failed to start
        """
        self.logger.info("Starting plugin %s", plugin.unique_name)

        if plugin.status in ["RUNNING", "STARTING"]:
            self.logger.info("Plugin %s is already running.", plugin.unique_name)
            return True

        if plugin.status == "INITIALIZING":
            new_plugin = plugin
        elif plugin.status in ["DEAD", "STOPPED"]:
            new_plugin = LocalPluginRunner(
                plugin.entry_point,
                plugin.system,
                plugin.instance_name,
                plugin.path_to_plugin,
<<<<<<< HEAD
=======
                plugin.web_host,
                plugin.web_port,
                plugin.ssl_enabled,
>>>>>>> cfbb5e17
                plugin_args=plugin.plugin_args,
                environment=plugin.environment,
                requirements=plugin.requirements,
                plugin_log_directory=plugin.plugin_log_directory,
                username=plugin.username,
                password=plugin.password,
            )
            self.registry.remove(plugin.unique_name)
            self.registry.register_plugin(new_plugin)
        else:
            raise PluginStartupError("Plugin in an invalid state (%s)" % plugin.status)

        new_plugin.status = "STARTING"
        new_plugin.start()

        return True

    def stop_plugin(self, plugin):
        """Stops a Plugin

        :param plugin The plugin to stop.
        :return: None
        """
        self.logger.info("Stopping plugin %s", plugin.unique_name)

        # Need to mark the plugin as dead if it doesn't shut down cleanly
        clean_shutdown = True

        try:
            if plugin.status in ["DEAD", "STOPPED", "STOPPING"]:
                self.logger.info("Plugin %s was already stopped", plugin.unique_name)
                return
            elif plugin.status == "UNKNOWN":
                self.logger.warning(
                    "Couldn't determine status of plugin %s, "
                    "still attempting to stop",
                    plugin.unique_name,
                )
            else:
                plugin.status = "STOPPING"

            # Plugin must be marked as stopped before sending shutdown message
            plugin.stop()

<<<<<<< HEAD
            # This initiates a graceful shutdown on the plugin side.
            self.clients['pika'].stop(
                system=plugin.system.name,
                version=plugin.system.version,
                instance=plugin.instance_name
=======
            # Send a stop request. This initiates a graceful shutdown on the plugin side.
            self.clients["pika"].stop(
                system=plugin.system.name,
                version=plugin.system.version,
                instance=plugin.instance_name,
>>>>>>> cfbb5e17
            )

            # Now just wait for the plugin thread to die
            self.logger.info("Waiting for plugin %s to stop...", plugin.unique_name)
            plugin.join(bartender.config.plugin.local.timeout.shutdown)

        except Exception as ex:
            clean_shutdown = False
            self.logger.error(
                "Plugin %s raised exception while shutting down:", plugin.unique_name
            )
            self.logger.exception(ex)

        finally:
            if plugin.is_alive():
                self.logger.error(
                    "Plugin %s didn't terminate, about to kill", plugin.unique_name
                )
                plugin.kill()
                clean_shutdown = False

        # Local plugins will set their status to STOPPED in their stop handler
        if not clean_shutdown:
            self.logger.warning(
                "Plugin %s did not shutdown cleanly, " "marking as DEAD",
                plugin.unique_name,
            )
            plugin.status = "DEAD"

    def restart_plugin(self, plugin):
        self.stop_plugin(plugin)
        self.start_plugin(plugin)

    def reload_system(self, system_name, system_version):
        """Reload a specific system

        :param system_name: The name of the system to reload
        :param system_version: The version of the system to reload
        :return: None
        """
        plugins = self.registry.get_plugins_by_system(system_name, system_version)
        if len(plugins) < 1:
            message = "Could not reload system %s-%s: not found in the registry" % (
                system_name,
                system_version,
            )
            self.logger.error(message)
            raise Exception(message)

        plugin_path = plugins[0].path_to_plugin
        config_path = find_config(plugin_path)

        # Verify the new configuration is valid before we remove the
        # current plugins from the registry
<<<<<<< HEAD
        if not validate_config(plugin_path, config_path):
            message = ("Could not reload system %s-%s: new configuration is "
                       "not valid" % (system_name, system_version))
=======
        if not self.validator.validate_plugin(path_to_plugin):
            message = (
                "Could not reload system %s-%s: new configuration is not valid"
                % (system_name, system_version)
            )
>>>>>>> cfbb5e17
            self.logger.warning(message)
            raise Exception(message)

        for plugin in plugins:
            if plugin.status == "RUNNING":
                message = "Could not reload system %s-%s: running instances" % (
                    system_name,
                    system_version,
                )
                self.logger.warning(message)
                raise Exception(message)

        for plugin in plugins:
            self.registry.remove(plugin.unique_name)

        bartender.local_plugins.loader.load_plugin((plugin_path, config_path))

    def start_all_plugins(self):
        """Attempts to start all plugins in the registry."""
        self.logger.info("Starting all plugins")
        self._start_multiple_plugins(self.registry.get_all_plugins())

    def _start_multiple_plugins(self, plugins_to_start):
        """Starts multiple plugins, respecting required plugin dependencies.

        It will consider requirements of other plugins. If the plugin requires others, then it
        will be skipped until its requirements are loaded.

        Failure is a little tricky.

        :param plugins_to_start: List of plugin names to be started
        :return: None
        """
        start_list = list(plugins_to_start)

        system_names = self._get_all_system_names()
        failed_system_names = self._get_failed_system_names()
        started_plugin_names = self._get_running_system_names()

        while len(start_list) != 0:
            plugin = start_list.pop()
            attempt_to_start = True

            self.logger.debug("Checking plugin %s's requirements.", plugin.unique_name)
            for required_plugin_name in plugin.requirements:
                if required_plugin_name not in system_names:
                    self.logger.warning(
                        "Plugin %s lists system %s as a required system, "
                        "but that system is not available.",
                        plugin.unique_name,
                        required_plugin_name,
                    )
                    self._mark_as_failed(plugin)
                    failed_system_names.append(plugin.system.name)
                    attempt_to_start = False
                    break

                elif required_plugin_name in failed_system_names:
                    self.logger.warning(
                        "Plugin %s lists plugin %s as a required plugin, "
                        "but plugin %s failed to start,"
                        " thus plugin %s cannot start.",
                        plugin.unique_name,
                        required_plugin_name,
                        required_plugin_name,
                        plugin.unique_name,
                    )
                    self._mark_as_failed(plugin)
                    failed_system_names.append(plugin.system.name)
                    attempt_to_start = False
                    break

                elif required_plugin_name not in started_plugin_names:
                    self.logger.debug(
                        "Skipping Starting Plugin %s because its "
                        "requirements have yet to be started.",
                        plugin.unique_name,
                    )
                    start_list.insert(0, plugin)
                    attempt_to_start = False
                    break

            if attempt_to_start:
                if self.start_plugin(plugin):
                    started_plugin_names.append(plugin.system.name)
                else:
                    failed_system_names.append(plugin.system.name)

        self.logger.info("Finished starting plugins.")

    @staticmethod
    def _get_all_system_names():
        return [system.name for system in System.objects()]

    @staticmethod
    def _get_running_system_names():
        running_system_names = []
        for system in System.objects():
            if all([instance.status == "RUNNING" for instance in system.instances]):
                running_system_names.append(system.name)

        return running_system_names

    @staticmethod
    def _get_failed_system_names():
        failed_system_names = []
        for system in System.objects():
            if all([instance.status == "DEAD" for instance in system.instances]):
                failed_system_names.append(system.name)

        return failed_system_names

    @staticmethod
    def _mark_as_failed(plugin):
        system = System.find_unique(plugin.system.name, plugin.system.version)
        for instance in system.instances:
            if instance.name == plugin.instance_name:
                instance.status = "DEAD"
        system.deep_save()

    def stop_all_plugins(self):
        """Attempt to stop all plugins."""
        self.logger.info("Stopping all plugins")

        for plugin in self.registry.get_all_plugins():
            try:
                self.stop_plugin(plugin)
            except Exception as ex:
                self.logger.error("Error stopping plugin %s", plugin.unique_name)
                self.logger.exception(ex)

    def scan_plugin_path(self):
        """Scans the default plugin directory for new plugins.

        Will also start any new plugins found.

        :return: None
        """
<<<<<<< HEAD
        scanned_plugins_paths = set(bartender.local_plugins.loader.scan_plugin_path())
        existing_plugin_paths = set([plugin.path_to_plugin
                                     for plugin in self.registry.get_all_plugins()])
=======
        scanned_plugins_paths = set(self.loader.scan_plugin_path())
        existing_plugin_paths = set(
            [plugin.path_to_plugin for plugin in self.registry.get_all_plugins()]
        )
>>>>>>> cfbb5e17

        new_plugins = []
        for plugin_path in scanned_plugins_paths.difference(existing_plugin_paths):
            try:
                loaded_plugins = bartender.local_plugins.loader.load_plugin(plugin_path)

                if not loaded_plugins:
                    raise Exception("Couldn't load plugin at %s" % plugin_path)

                for plugin in loaded_plugins:
                    new_plugins.append(plugin)
            except Exception as ex:
                self.logger.error(
                    "Error while attempting to load plugin at %s", plugin_path
                )
                self.logger.exception(ex)

        self._start_multiple_plugins(new_plugins)

    def pause_plugin(self, unique_name):
        """Pause a plugin. Not Used yet."""
        plugin = self.registry.get_plugin(unique_name)

        if plugin is None:
            self.logger.warning("Plugin %s is not loaded.", unique_name)
            return

        if plugin.status == "RUNNING":
            plugin.status = "PAUSED"

    def unpause_plugin(self, unique_name):
        """Unpause a plugin. Not Used yet."""
        plugin = self.registry.get_plugin(unique_name)

        if plugin is None:
            self.logger.warning("Plugin %s is not loaded.", unique_name)
            return

        if plugin.status == "PAUSED":
            plugin.status = "RUNNING"<|MERGE_RESOLUTION|>--- conflicted
+++ resolved
@@ -44,12 +44,6 @@
                 plugin.system,
                 plugin.instance_name,
                 plugin.path_to_plugin,
-<<<<<<< HEAD
-=======
-                plugin.web_host,
-                plugin.web_port,
-                plugin.ssl_enabled,
->>>>>>> cfbb5e17
                 plugin_args=plugin.plugin_args,
                 environment=plugin.environment,
                 requirements=plugin.requirements,
@@ -94,19 +88,11 @@
             # Plugin must be marked as stopped before sending shutdown message
             plugin.stop()
 
-<<<<<<< HEAD
             # This initiates a graceful shutdown on the plugin side.
             self.clients['pika'].stop(
                 system=plugin.system.name,
                 version=plugin.system.version,
                 instance=plugin.instance_name
-=======
-            # Send a stop request. This initiates a graceful shutdown on the plugin side.
-            self.clients["pika"].stop(
-                system=plugin.system.name,
-                version=plugin.system.version,
-                instance=plugin.instance_name,
->>>>>>> cfbb5e17
             )
 
             # Now just wait for the plugin thread to die
@@ -161,17 +147,9 @@
 
         # Verify the new configuration is valid before we remove the
         # current plugins from the registry
-<<<<<<< HEAD
         if not validate_config(plugin_path, config_path):
             message = ("Could not reload system %s-%s: new configuration is "
                        "not valid" % (system_name, system_version))
-=======
-        if not self.validator.validate_plugin(path_to_plugin):
-            message = (
-                "Could not reload system %s-%s: new configuration is not valid"
-                % (system_name, system_version)
-            )
->>>>>>> cfbb5e17
             self.logger.warning(message)
             raise Exception(message)
 
@@ -310,16 +288,9 @@
 
         :return: None
         """
-<<<<<<< HEAD
         scanned_plugins_paths = set(bartender.local_plugins.loader.scan_plugin_path())
         existing_plugin_paths = set([plugin.path_to_plugin
                                      for plugin in self.registry.get_all_plugins()])
-=======
-        scanned_plugins_paths = set(self.loader.scan_plugin_path())
-        existing_plugin_paths = set(
-            [plugin.path_to_plugin for plugin in self.registry.get_all_plugins()]
-        )
->>>>>>> cfbb5e17
 
         new_plugins = []
         for plugin_path in scanned_plugins_paths.difference(existing_plugin_paths):
