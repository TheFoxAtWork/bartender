import logging

from brewtils.stoppable_thread import StoppableThread


class LocalPluginMonitor(StoppableThread):
    """Object to constantly monitor that plugins are alive and working.

    When one is down and out, it will attempt to restart that plugin.
    """

    def __init__(self, plugin_manager, registry):
        self.logger = logging.getLogger(__name__)
        self.display_name = "Local Plugin Monitor"
        self.plugin_manager = plugin_manager
        self.registry = registry

        super(LocalPluginMonitor, self).__init__(
            logger=self.logger, name="LocalPluginMonitor"
        )

    def run(self):
        self.logger.info(self.display_name + " is started")

        while not self.wait(1):
            self.monitor()

        self.logger.info(self.display_name + " is stopped")

    def monitor(self):
        """Make sure plugins stay alive.

        Iterate through all plugins, testing them one at a time. If any of them
        are dead restart them, otherwise just keep chugging along.
        """
        for plugin in self.registry.get_all_plugins():
            if self.stopped():
                break

<<<<<<< HEAD
            if plugin.process and plugin.process.poll() is not None and not plugin.stopped():
                if plugin.status == 'RUNNING':
                    self.logger.warning(
                        "It looks like plugin %s has unexpectedly stopped. "
                        "If this is happening often you should let the plugin "
                        "developer know. Restarting.", plugin.unique_name)
=======
            if (
                plugin.process
                and plugin.process.poll() is not None
                and not plugin.stopped()
            ):
                if plugin.status == "RUNNING":
                    self.logger.warning(
                        "It looks like plugin %s has " "unexpectedly stopped running.",
                        plugin.unique_name,
                    )
                    self.logger.warning(
                        "If this is happening often, you "
                        "need to talk to the plugin developer."
                    )
                    self.logger.warning("Restarting plugin: %s", plugin.unique_name)
>>>>>>> cfbb5e17

                    plugin.status = "DEAD"
                    self.plugin_manager.restart_plugin(plugin)
<<<<<<< HEAD
                elif plugin.status == 'STARTING':
                    self.logger.warning(
                        "It looks like plugin %s has failed to start. Marking "
                        "it as dead.", plugin.unique_name)
                    plugin.status = 'DEAD'
=======
                elif plugin.status == "STARTING":
                    self.logger.warning(
                        "It looks like plugin %s has " "failed to start.",
                        plugin.unique_name,
                    )
                    self.logger.warning(
                        "Marking plugin %s as dead.", plugin.unique_name
                    )
                    plugin.status = "DEAD"
>>>>>>> cfbb5e17
<|MERGE_RESOLUTION|>--- conflicted
+++ resolved
@@ -37,47 +37,17 @@
             if self.stopped():
                 break
 
-<<<<<<< HEAD
             if plugin.process and plugin.process.poll() is not None and not plugin.stopped():
                 if plugin.status == 'RUNNING':
                     self.logger.warning(
                         "It looks like plugin %s has unexpectedly stopped. "
                         "If this is happening often you should let the plugin "
                         "developer know. Restarting.", plugin.unique_name)
-=======
-            if (
-                plugin.process
-                and plugin.process.poll() is not None
-                and not plugin.stopped()
-            ):
-                if plugin.status == "RUNNING":
-                    self.logger.warning(
-                        "It looks like plugin %s has " "unexpectedly stopped running.",
-                        plugin.unique_name,
-                    )
-                    self.logger.warning(
-                        "If this is happening often, you "
-                        "need to talk to the plugin developer."
-                    )
-                    self.logger.warning("Restarting plugin: %s", plugin.unique_name)
->>>>>>> cfbb5e17
 
                     plugin.status = "DEAD"
                     self.plugin_manager.restart_plugin(plugin)
-<<<<<<< HEAD
                 elif plugin.status == 'STARTING':
                     self.logger.warning(
                         "It looks like plugin %s has failed to start. Marking "
                         "it as dead.", plugin.unique_name)
-                    plugin.status = 'DEAD'
-=======
-                elif plugin.status == "STARTING":
-                    self.logger.warning(
-                        "It looks like plugin %s has " "failed to start.",
-                        plugin.unique_name,
-                    )
-                    self.logger.warning(
-                        "Marking plugin %s as dead.", plugin.unique_name
-                    )
-                    plugin.status = "DEAD"
->>>>>>> cfbb5e17
+                    plugin.status = 'DEAD'