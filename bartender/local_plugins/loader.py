import logging
import sys
from imp import load_source
from os import listdir
from os.path import join, abspath

import bartender
from bartender.local_plugins.config import find_config
from bartender.local_plugins.plugin_runner import LocalPluginRunner
<<<<<<< HEAD
from bartender.local_plugins.validator import validate_config
from brewtils.models import Instance, System
=======
from bg_utils.mongo.models import Instance, System
>>>>>>> eda617cc

logger = logging.getLogger(__name__)


def scan_plugin_path(plugin_path=None):
    """Find valid plugin directories

    Note: This scan does not walk the directory tree. All plugins must be
    direct children of the given path.

    Args:
        plugin_path: The root path to scan

<<<<<<< HEAD
    Returns:
        A list containing tuples of (directory, config_path) for plugins
    """
    plugin_path = plugin_path or bartender.config.plugin.local.directory
    plugins = set()
=======
        After each has been loaded, it checks the requirements to ensure
        the plugin can be loaded correctly.
        """
        for plugin_path in self.scan_plugin_path():
            try:
                self.load_plugin(plugin_path)
            except Exception as ex:
                self.logger.exception(
                    "Exception while loading plugin %s: %s", plugin_path, ex
                )
>>>>>>> eda617cc

    if plugin_path is None:
        return plugins

    for name in listdir(plugin_path):
        path = abspath(join(plugin_path, name))

<<<<<<< HEAD
        config = find_config(path)
        if config:
            plugins.add((path, abspath(config),))

    logger.debug("Found plugin directories: %s" % [p[0] for p in plugins])

    return plugins


def load_plugins():
    """Load all plugins

    After each has been loaded, it checks the requirements to ensure
    the plugin can be loaded correctly.
    """
    for plugin in scan_plugin_path():
        load_plugin(plugin)

    validate_plugin_requirements()


def validate_plugin_requirements():
    """Validates requirements for each plugin can be satisfied by one of the loaded plugins"""
    plugin_list = bartender.application.plugin_registry.get_all_plugins()
    plugin_names = bartender.application.plugin_registry.get_unique_plugin_names()
    plugins_to_remove = []

    for plugin in plugin_list:
        for required_plugin in plugin.requirements:
            if required_plugin not in plugin_names:
                logger.warning(
                    "Not loading plugin %s - it requires plugin %s which "
                    "is not one of the known plugins.",
                    plugin.system.name, required_plugin)
                plugins_to_remove.append(plugin)

    for plugin in plugins_to_remove:
        bartender.application.registry.remove(plugin.unique_name)


def load_plugin(plugin_tuple):
    """Loads a plugin

    It will use the validator to validate the plugin before registering the
    plugin in the database as well as adding an entry to the plugin map

    :param plugin_tuple: tuple with path, config file
    :return: The loaded plugin
    """
    plugin_path = plugin_tuple[0]
    config_path = plugin_tuple[1]

    if not validate_config(plugin_path, config_path):
        logger.warning("Not loading invalid plugin at %s", plugin_path)
        return False

    config = _load_plugin_config(config_path)

    plugin_id = None
    plugin_commands = []
    plugin_name = config['NAME']
    plugin_version = config['VERSION']
    plugin_entry = config["PLUGIN_ENTRY"]
    plugin_instances = config['INSTANCES']
    plugin_args = config['PLUGIN_ARGS']

    # If this system already exists we need to do some stuff
    plugin_system = bartender.bv_client.find_unique_system(
        name=plugin_name, version=plugin_version)

    if plugin_system:
        # Remove the current instances so they aren't left dangling
        for instance in plugin_system.instances:
            bartender.bv_client.remove_instance(instance.id)

        # Carry these over to the new system
        plugin_id = plugin_system.id
        plugin_commands = plugin_system.commands

    plugin_system = System(
        id=plugin_id,
        name=plugin_name,
        version=plugin_version,
        commands=plugin_commands,
        instances=[Instance(name=name, status='INITIALIZING') for name in plugin_instances],
        max_instances=len(plugin_instances),
        description=config.get('DESCRIPTION'),
        icon_name=config.get('ICON_NAME'),
        display_name=config.get('DISPLAY_NAME'),
        metadata=config.get('METADATA'),
    )

    plugin_system = bartender.bv_client.create_system(plugin_system)

    plugin_list = []
    for instance_name in plugin_instances:
        plugin = LocalPluginRunner(
            plugin_entry,
            plugin_system,
            instance_name,
            plugin_path,
            plugin_args=plugin_args.get(instance_name),
            environment=config['ENVIRONMENT'],
            requirements=config['REQUIRES'],
            plugin_log_directory=bartender.config.plugin.local.log_directory,
            username=bartender.config.plugin.local.auth.username,
            password=bartender.config.plugin.local.auth.password,
            log_level=config['LOG_LEVEL'],
        )

        bartender.application.plugin_registry.register_plugin(plugin)
        plugin_list.append(plugin)

    return plugin_list


def _load_plugin_config(path_to_config):
    """Loads a validated plugin config"""
    logger.debug("Loading configuration at %s", path_to_config)

    config_module = load_source('BGPLUGINCONFIG', path_to_config)

    instances = getattr(config_module, 'INSTANCES', None)
    plugin_args = getattr(config_module, 'PLUGIN_ARGS', None)
    log_name = getattr(config_module, 'LOG_LEVEL', 'INFO')
    log_level = getattr(logging, str(log_name).upper(), logging.INFO)

    if instances is None and plugin_args is None:
        instances = ['default']
        plugin_args = {'default': None}

    elif plugin_args is None:
        plugin_args = {}
        for instance_name in instances:
            plugin_args[instance_name] = None

    elif instances is None:
        if isinstance(plugin_args, list):
=======
        Note: This scan does not walk the directory tree - all plugins must be
        in the top level of the given path.

        :param path: The path to scan for plugins. If none will default to the
            plugin path specified at initialization.

        :return: A list containing paths specifying plugins
        """
        path = path or bartender.config.plugin.local.directory

        if path is None:
            return []
        else:
            return [
                abspath(join(path, plugin))
                for plugin in listdir(path)
                if not isfile(join(path, plugin))
            ]

    def validate_plugin_requirements(self):
        """Validate requirements for each plugin can be satisfied"""
        plugin_list = self.registry.get_all_plugins()
        plugin_names = self.registry.get_unique_plugin_names()
        plugins_to_remove = []

        for plugin in plugin_list:
            for required_plugin in plugin.requirements:
                if required_plugin not in plugin_names:
                    self.logger.warning(
                        "Not loading plugin %s - plugin requirement %s is not "
                        "a known plugin.", plugin.system.name, required_plugin)
                    plugins_to_remove.append(plugin)

        for plugin in plugins_to_remove:
            self.registry.remove(plugin.unique_name)

    def load_plugin(self, plugin_path):
        """Loads a plugin given a path to a plugin directory.

        It will use the validator to validate the plugin before registering the
        plugin in the database as well as adding an entry to the plugin map.

        :param plugin_path: The path of the plugin to load
        :return: The loaded plugin
        """
        if not self.validator.validate_plugin(plugin_path):
            self.logger.warning(
                "Not loading plugin at %s because it was invalid.", plugin_path)
            return False

        config = self._load_plugin_config(join(plugin_path, 'beer.conf'))

        plugin_name = config['NAME']
        plugin_version = config['VERSION']
        plugin_entry = config["PLUGIN_ENTRY"]
        plugin_instances = config['INSTANCES']
        plugin_args = config['PLUGIN_ARGS']

        # If this system already exists we need to do some stuff
        plugin_id = None
        plugin_commands = []
        # TODO: replace this with a call from the EasyClient
        # plugin_system = self.easy_client.find_unique_system(
        #     name=plugin_name, version=plugin_version)
        plugin_system = System.find_unique(plugin_name, plugin_version)

        if plugin_system:
            # Remove the current instances so they aren't left dangling
            # TODO: This should be replaced with a network call
            plugin_system.delete_instances()

            # Carry these over to the new system
            plugin_id = plugin_system.id
            plugin_commands = plugin_system.commands

        plugin_system = System(
            id=plugin_id,
            name=plugin_name,
            version=plugin_version,
            commands=plugin_commands,
            instances=[Instance(name=instance_name) for instance_name in plugin_instances],
            max_instances=len(plugin_instances),
            description=config.get('DESCRIPTION'),
            icon_name=config.get('ICON_NAME'),
            display_name=config.get('DISPLAY_NAME'),
            metadata=config.get('METADATA'),
        )

        # TODO: Right now, we have to save this system because the LocalPluginRunner
        # uses the database to determine status, specifically, it calls reload on the
        # instance object which we need to change to satisfy
        plugin_system.deep_save()

        plugin_list = []
        plugin_log_directory = bartender.config.plugin.local.log_directory
        for instance_name in plugin_instances:
            plugin = LocalPluginRunner(
                plugin_entry,
                plugin_system,
                instance_name,
                abspath(plugin_path),
                bartender.config.web.host,
                bartender.config.web.port,
                bartender.config.web.ssl_enabled,
                plugin_args=plugin_args.get(instance_name),
                environment=config['ENVIRONMENT'],
                requirements=config['REQUIRES'],
                plugin_log_directory=plugin_log_directory,
                url_prefix=bartender.config.web.url_prefix,
                ca_verify=bartender.config.web.ca_verify,
                ca_cert=bartender.config.web.ca_cert,
                username=bartender.config.plugin.local.auth.username,
                password=bartender.config.plugin.local.auth.password,
                log_level=config['LOG_LEVEL'],
            )

            self.registry.register_plugin(plugin)
            plugin_list.append(plugin)

        return plugin_list

    def _load_plugin_config(self, path_to_config):
        """Loads a validated plugin config"""
        self.logger.debug("Loading configuration at %s", path_to_config)

        config_module = load_source('BGPLUGINCONFIG', path_to_config)

        instances = getattr(config_module, 'INSTANCES', None)
        plugin_args = getattr(config_module, 'PLUGIN_ARGS', None)
        user_log_level = getattr(config_module, 'LOG_LEVEL', 'INFO')
        log_level = self._convert_log_level(user_log_level)

        if instances is None and plugin_args is None:
>>>>>>> eda617cc
            instances = ['default']
            plugin_args = {'default': plugin_args}
        elif isinstance(plugin_args, dict):
            instances = list(plugin_args.keys())
        else:
            raise ValueError('Unknown plugin args type: %s' % plugin_args)

    elif isinstance(plugin_args, list):
        temp_args = {}
        for instance_name in instances:
            temp_args[instance_name] = plugin_args

        plugin_args = temp_args

    config = {
        'NAME': config_module.NAME,
        'VERSION': config_module.VERSION,
        'INSTANCES': instances,
        'PLUGIN_ENTRY': config_module.PLUGIN_ENTRY,
        'PLUGIN_ARGS': plugin_args,
        'LOG_LEVEL': log_level,
        'DESCRIPTION': getattr(config_module, 'DESCRIPTION', ''),
        'ICON_NAME': getattr(config_module, 'ICON_NAME', None),
        'DISPLAY_NAME': getattr(config_module, 'DISPLAY_NAME', None),
        'REQUIRES': getattr(config_module, 'REQUIRES', []),
        'ENVIRONMENT': getattr(config_module, 'ENVIRONMENT', {}),
        'METADATA': getattr(config_module, 'METADATA', {}),
    }

    if 'BGPLUGINCONFIG' in sys.modules:
        del sys.modules['BGPLUGINCONFIG']

    return config<|MERGE_RESOLUTION|>--- conflicted
+++ resolved
@@ -7,12 +7,8 @@
 import bartender
 from bartender.local_plugins.config import find_config
 from bartender.local_plugins.plugin_runner import LocalPluginRunner
-<<<<<<< HEAD
 from bartender.local_plugins.validator import validate_config
 from brewtils.models import Instance, System
-=======
-from bg_utils.mongo.models import Instance, System
->>>>>>> eda617cc
 
 logger = logging.getLogger(__name__)
 
@@ -26,24 +22,11 @@
     Args:
         plugin_path: The root path to scan
 
-<<<<<<< HEAD
     Returns:
         A list containing tuples of (directory, config_path) for plugins
     """
     plugin_path = plugin_path or bartender.config.plugin.local.directory
     plugins = set()
-=======
-        After each has been loaded, it checks the requirements to ensure
-        the plugin can be loaded correctly.
-        """
-        for plugin_path in self.scan_plugin_path():
-            try:
-                self.load_plugin(plugin_path)
-            except Exception as ex:
-                self.logger.exception(
-                    "Exception while loading plugin %s: %s", plugin_path, ex
-                )
->>>>>>> eda617cc
 
     if plugin_path is None:
         return plugins
@@ -51,7 +34,6 @@
     for name in listdir(plugin_path):
         path = abspath(join(plugin_path, name))
 
-<<<<<<< HEAD
         config = find_config(path)
         if config:
             plugins.add((path, abspath(config),))
@@ -68,7 +50,12 @@
     the plugin can be loaded correctly.
     """
     for plugin in scan_plugin_path():
-        load_plugin(plugin)
+        try:
+            load_plugin(plugin)
+        except Exception as ex:
+            logger.exception(
+                "Exception while loading plugin at %s: %s", plugin[0], ex
+            )
 
     validate_plugin_requirements()
 
@@ -190,141 +177,6 @@
 
     elif instances is None:
         if isinstance(plugin_args, list):
-=======
-        Note: This scan does not walk the directory tree - all plugins must be
-        in the top level of the given path.
-
-        :param path: The path to scan for plugins. If none will default to the
-            plugin path specified at initialization.
-
-        :return: A list containing paths specifying plugins
-        """
-        path = path or bartender.config.plugin.local.directory
-
-        if path is None:
-            return []
-        else:
-            return [
-                abspath(join(path, plugin))
-                for plugin in listdir(path)
-                if not isfile(join(path, plugin))
-            ]
-
-    def validate_plugin_requirements(self):
-        """Validate requirements for each plugin can be satisfied"""
-        plugin_list = self.registry.get_all_plugins()
-        plugin_names = self.registry.get_unique_plugin_names()
-        plugins_to_remove = []
-
-        for plugin in plugin_list:
-            for required_plugin in plugin.requirements:
-                if required_plugin not in plugin_names:
-                    self.logger.warning(
-                        "Not loading plugin %s - plugin requirement %s is not "
-                        "a known plugin.", plugin.system.name, required_plugin)
-                    plugins_to_remove.append(plugin)
-
-        for plugin in plugins_to_remove:
-            self.registry.remove(plugin.unique_name)
-
-    def load_plugin(self, plugin_path):
-        """Loads a plugin given a path to a plugin directory.
-
-        It will use the validator to validate the plugin before registering the
-        plugin in the database as well as adding an entry to the plugin map.
-
-        :param plugin_path: The path of the plugin to load
-        :return: The loaded plugin
-        """
-        if not self.validator.validate_plugin(plugin_path):
-            self.logger.warning(
-                "Not loading plugin at %s because it was invalid.", plugin_path)
-            return False
-
-        config = self._load_plugin_config(join(plugin_path, 'beer.conf'))
-
-        plugin_name = config['NAME']
-        plugin_version = config['VERSION']
-        plugin_entry = config["PLUGIN_ENTRY"]
-        plugin_instances = config['INSTANCES']
-        plugin_args = config['PLUGIN_ARGS']
-
-        # If this system already exists we need to do some stuff
-        plugin_id = None
-        plugin_commands = []
-        # TODO: replace this with a call from the EasyClient
-        # plugin_system = self.easy_client.find_unique_system(
-        #     name=plugin_name, version=plugin_version)
-        plugin_system = System.find_unique(plugin_name, plugin_version)
-
-        if plugin_system:
-            # Remove the current instances so they aren't left dangling
-            # TODO: This should be replaced with a network call
-            plugin_system.delete_instances()
-
-            # Carry these over to the new system
-            plugin_id = plugin_system.id
-            plugin_commands = plugin_system.commands
-
-        plugin_system = System(
-            id=plugin_id,
-            name=plugin_name,
-            version=plugin_version,
-            commands=plugin_commands,
-            instances=[Instance(name=instance_name) for instance_name in plugin_instances],
-            max_instances=len(plugin_instances),
-            description=config.get('DESCRIPTION'),
-            icon_name=config.get('ICON_NAME'),
-            display_name=config.get('DISPLAY_NAME'),
-            metadata=config.get('METADATA'),
-        )
-
-        # TODO: Right now, we have to save this system because the LocalPluginRunner
-        # uses the database to determine status, specifically, it calls reload on the
-        # instance object which we need to change to satisfy
-        plugin_system.deep_save()
-
-        plugin_list = []
-        plugin_log_directory = bartender.config.plugin.local.log_directory
-        for instance_name in plugin_instances:
-            plugin = LocalPluginRunner(
-                plugin_entry,
-                plugin_system,
-                instance_name,
-                abspath(plugin_path),
-                bartender.config.web.host,
-                bartender.config.web.port,
-                bartender.config.web.ssl_enabled,
-                plugin_args=plugin_args.get(instance_name),
-                environment=config['ENVIRONMENT'],
-                requirements=config['REQUIRES'],
-                plugin_log_directory=plugin_log_directory,
-                url_prefix=bartender.config.web.url_prefix,
-                ca_verify=bartender.config.web.ca_verify,
-                ca_cert=bartender.config.web.ca_cert,
-                username=bartender.config.plugin.local.auth.username,
-                password=bartender.config.plugin.local.auth.password,
-                log_level=config['LOG_LEVEL'],
-            )
-
-            self.registry.register_plugin(plugin)
-            plugin_list.append(plugin)
-
-        return plugin_list
-
-    def _load_plugin_config(self, path_to_config):
-        """Loads a validated plugin config"""
-        self.logger.debug("Loading configuration at %s", path_to_config)
-
-        config_module = load_source('BGPLUGINCONFIG', path_to_config)
-
-        instances = getattr(config_module, 'INSTANCES', None)
-        plugin_args = getattr(config_module, 'PLUGIN_ARGS', None)
-        user_log_level = getattr(config_module, 'LOG_LEVEL', 'INFO')
-        log_level = self._convert_log_level(user_log_level)
-
-        if instances is None and plugin_args is None:
->>>>>>> eda617cc
             instances = ['default']
             plugin_args = {'default': plugin_args}
         elif isinstance(plugin_args, dict):
