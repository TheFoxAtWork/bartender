import logging
from datetime import timedelta
from functools import partial

import time
from mongoengine import Q
from requests.exceptions import RequestException

import bartender
import bartender.local_plugins.loader
import bg_utils
from bartender.local_plugins.manager import LocalPluginsManager
from bartender.local_plugins.monitor import LocalPluginMonitor
from bartender.local_plugins.registry import LocalPluginRegistry
from bartender.mongo_pruner import MongoPruner
from bartender.monitor import PluginStatusMonitor
from bartender.pika import PikaClient
from bartender.pyrabbit import PyrabbitClient
from bartender.request_validator import RequestValidator
from bartender.thrift.handler import BartenderHandler
from bartender.thrift.server import make_server
from bg_utils.mongo.models import Event, Request
from brewtils.models import Events
from brewtils.stoppable_thread import StoppableThread


class BartenderApp(StoppableThread):
    """Main Application that Runs the Beergarden Backend."""

    def __init__(self):
        self.logger = logging.getLogger(__name__)

        self.request_validator = RequestValidator()
        self.plugin_registry = LocalPluginRegistry()
<<<<<<< HEAD
=======
        self.plugin_validator = LocalPluginValidator()

        self.plugin_loader = LocalPluginLoader(
            validator=self.plugin_validator, registry=self.plugin_registry
        )
>>>>>>> cfbb5e17

        self.clients = {
            "pika": PikaClient(
                host=bartender.config.amq.host,
                port=bartender.config.amq.connections.message.port,
                ssl=bartender.config.amq.connections.message.ssl,
                user=bartender.config.amq.connections.admin.user,
                password=bartender.config.amq.connections.admin.password,
                virtual_host=bartender.config.amq.virtual_host,
                connection_attempts=bartender.config.amq.connection_attempts,
                blocked_connection_timeout=bartender.config.amq.blocked_connection_timeout,
                exchange=bartender.config.amq.exchange,
            ),
            "pyrabbit": PyrabbitClient(
                host=bartender.config.amq.host,
                virtual_host=bartender.config.amq.virtual_host,
                **bartender.config.amq.connections.admin
            ),
            "public": PikaClient(
                host=bartender.config.publish_hostname,
                virtual_host=bartender.config.amq.virtual_host,
                **bartender.config.amq.connections.message
            ),
        }

        self.plugin_manager = LocalPluginsManager(
<<<<<<< HEAD
            registry=self.plugin_registry,
            clients=self.clients
        )

        self.handler = BartenderHandler(registry=self.plugin_registry, clients=self.clients,
                                        plugin_manager=self.plugin_manager,
                                        request_validator=self.request_validator)
=======
            loader=self.plugin_loader,
            validator=self.plugin_validator,
            registry=self.plugin_registry,
            clients=self.clients,
        )

        self.handler = BartenderHandler(
            registry=self.plugin_registry,
            clients=self.clients,
            plugin_manager=self.plugin_manager,
            request_validator=self.request_validator,
        )
>>>>>>> cfbb5e17

        self.helper_threads = [
            HelperThread(
                make_server,
                service=bg_utils.bg_thrift.BartenderBackend,
                handler=self.handler,
                host=bartender.config.thrift.host,
                port=bartender.config.thrift.port,
            ),
            HelperThread(
                LocalPluginMonitor,
                plugin_manager=self.plugin_manager,
                registry=self.plugin_registry,
            ),
            HelperThread(
                PluginStatusMonitor,
                self.clients,
                timeout_seconds=bartender.config.plugin.status_timeout,
                heartbeat_interval=bartender.config.plugin.status_heartbeat,
            ),
        ]

        # Only want to run the MongoPruner if it would do anything
        tasks, run_every = self._setup_pruning_tasks()
        if run_every:
            self.helper_threads.append(
                HelperThread(
                    MongoPruner, tasks=tasks, run_every=timedelta(minutes=run_every)
                )
            )

        super(BartenderApp, self).__init__(logger=self.logger, name="BartenderApp")

    def run(self):
        self._startup()

        while not self.stopped():
            for helper_thread in self.helper_threads:
                if not helper_thread.thread.isAlive():
                    self.logger.warning(
                        "%s is dead, restarting" % helper_thread.display_name
                    )
                    helper_thread.start()

            time.sleep(0.1)

        self._shutdown()

    def _startup(self):
        self.logger.info("Starting Bartender...")

        self.logger.info("Verifying message virtual host...")
        self.clients["pyrabbit"].verify_virtual_host()

        self.logger.info("Ensuring admin queue expiration policy...")
        self.clients["pyrabbit"].ensure_admin_expiry()

        self.logger.info("Declaring message exchange...")
        self.clients["pika"].declare_exchange()

        self.logger.info("Starting helper threads...")
        for helper_thread in self.helper_threads:
            helper_thread.start()

        self.logger.info("Loading all local plugins...")
        bartender.local_plugins.loader.load_plugins()

        self.logger.info("Starting all local plugins...")
        self.plugin_manager.start_all_plugins()

        try:
            bartender.bv_client.publish_event(name=Events.BARTENDER_STARTED.name)
        except RequestException:
            self.logger.warning("Unable to publish startup notification")

        self.logger.info("Bartender started")

    def _shutdown(self):
        self.logger.info("Shutting down Bartender...")

        self.plugin_manager.stop_all_plugins()

        self.logger.info("Stopping helper threads...")
        for helper_thread in reversed(self.helper_threads):
            helper_thread.stop()

        try:
            bartender.bv_client.publish_event(name=Events.BARTENDER_STOPPED.name)
        except RequestException:
            self.logger.warning("Unable to publish shutdown notification")

        self.logger.info("Successfully shut down Bartender")

    @staticmethod
    def _setup_pruning_tasks():

        prune_tasks = []
        if bartender.config.db.ttl.info > 0:
            prune_tasks.append(
                {
                    "collection": Request,
                    "field": "created_at",
                    "delete_after": timedelta(minutes=bartender.config.db.ttl.info),
                    "additional_query": (
                        Q(status="SUCCESS") | Q(status="CANCELED") | Q(status="ERROR")
                    )
                    & Q(command_type="INFO"),
                }
            )

        if bartender.config.db.ttl.action > 0:
            prune_tasks.append(
                {
                    "collection": Request,
                    "field": "created_at",
                    "delete_after": timedelta(minutes=bartender.config.db.ttl.action),
                    "additional_query": (
                        Q(status="SUCCESS") | Q(status="CANCELED") | Q(status="ERROR")
                    )
                    & Q(command_type="ACTION"),
                }
            )

        if bartender.config.db.ttl.event > 0:
            prune_tasks.append(
                {
                    "collection": Event,
                    "field": "timestamp",
                    "delete_after": timedelta(minutes=bartender.config.db.ttl.event),
                }
            )

        # Look at the various TTLs to determine how often to run the MongoPruner
        real_ttls = [
            x
            for x in (
                bartender.config.db.ttl.info,
                bartender.config.db.ttl.action,
                bartender.config.db.ttl.event,
            )
            if x > 0
        ]
        run_every = min(real_ttls) // 2 if real_ttls else None

        return prune_tasks, run_every


class HelperThread(object):
    def __init__(self, init_callable, *args, **kwargs):
        self.logger = logging.getLogger(__name__)

        self.loader_func = partial(init_callable, *args, **kwargs)
        self.thread = None

    def start(self):
        self.thread = self.loader_func()
        self.thread.daemon = True
        self.thread.start()

    def stop(self):
        if not self.thread.isAlive():
            self.logger.warning(
                "Uh-oh. Looks like a bad shutdown - the %s " "was already stopped",
                self.display_name,
            )
        else:
            self.logger.debug("%s is being requested to stop", self.display_name)
            self.thread.stop()

            self.logger.debug("Waiting for %s to stop...", self.display_name)
            self.thread.join(2)

            if self.thread.isAlive():
                self.logger.warning("%s did not stop successfully.", self.display_name)
            else:
                self.logger.debug("%s successfully stopped", self.display_name)

    @property
    def display_name(self):
        return getattr(self.thread, "display_name", str(self.thread))<|MERGE_RESOLUTION|>--- conflicted
+++ resolved
@@ -32,14 +32,6 @@
 
         self.request_validator = RequestValidator()
         self.plugin_registry = LocalPluginRegistry()
-<<<<<<< HEAD
-=======
-        self.plugin_validator = LocalPluginValidator()
-
-        self.plugin_loader = LocalPluginLoader(
-            validator=self.plugin_validator, registry=self.plugin_registry
-        )
->>>>>>> cfbb5e17
 
         self.clients = {
             "pika": PikaClient(
@@ -66,7 +58,6 @@
         }
 
         self.plugin_manager = LocalPluginsManager(
-<<<<<<< HEAD
             registry=self.plugin_registry,
             clients=self.clients
         )
@@ -74,20 +65,6 @@
         self.handler = BartenderHandler(registry=self.plugin_registry, clients=self.clients,
                                         plugin_manager=self.plugin_manager,
                                         request_validator=self.request_validator)
-=======
-            loader=self.plugin_loader,
-            validator=self.plugin_validator,
-            registry=self.plugin_registry,
-            clients=self.clients,
-        )
-
-        self.handler = BartenderHandler(
-            registry=self.plugin_registry,
-            clients=self.clients,
-            plugin_manager=self.plugin_manager,
-            request_validator=self.request_validator,
-        )
->>>>>>> cfbb5e17
 
         self.helper_threads = [
             HelperThread(
